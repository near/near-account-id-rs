[package]
name = "near-account-id"
version = "0.17.0"
authors = ["Near Inc <hello@nearprotocol.com>"]
edition = "2021"
description = "This crate contains the Account ID primitive and its validation facilities"
repository = "https://github.com/near/near-account-id"
license = "MIT OR Apache-2.0"
publish = true

[features]
<<<<<<< HEAD
default = ["borsh", "serde"]
internal_unstable = []
=======
default = []
>>>>>>> fe050f8a

[dependencies]
arbitrary = {  version = "1", features = ["derive"] , optional = true }
borsh = { version = "1.0.0", features = ["rc"], optional = true }
serde = { version = "1.0.119", features = ["alloc", "derive", "rc"], optional = true }

[dev-dependencies]
bolero = ">=0.8.0, <0.10.0"
serde_json = "1.0.25"

# We don't use these directly - we just need to tighten the version requirements to block dependency resolution
# from choosing old versions that cause compilation errors. These problems are usually detected by the
# "minimal-deps" CI job.
anyhow = "1.0.14"
backtrace = "0.3.13"
lazy_static = "1.0.2"<|MERGE_RESOLUTION|>--- conflicted
+++ resolved
@@ -9,12 +9,7 @@
 publish = true
 
 [features]
-<<<<<<< HEAD
-default = ["borsh", "serde"]
-internal_unstable = []
-=======
 default = []
->>>>>>> fe050f8a
 
 [dependencies]
 arbitrary = {  version = "1", features = ["derive"] , optional = true }
